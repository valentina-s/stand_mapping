import os
import numpy as np
import rasterio
from rasterio import windows
import torch
from torch.utils.data import Dataset


class SemanticDataset(Dataset):
    def __init__(self, root, dataframe, raw_chip_size,
                 transform=None, target_transform=None,
                 use_layers=None, boundary_class=False):
        """Initialize a SemanticDataset for semantic segmentation.

        Parameters
        ----------
        root : str
          path to root of data
        dataframe : Pandas DataFrame
          dataframe containing attributes of samples to load
        raw_chip_size : int
          height and width of area to read from each input and target layer
        transform, target_transform : callable, optional
          a function/transform that takes in the input or target and returns
          a transformed version.
        use_layers : dict, optional
          key, value pairs where each key is a type of input layer and value
          is whether or not to include this layer in the stack of input layers;
          each layer requested must have a {layer}_PATH column in the
          dataframe. If use_layers is not provided, by default only NAIP 4-band
          imagery will be loaded.
        boundary_class : bool, optional
          if True, an additional semantic class will be added to the semantic
          target which indicates whether or not a pixel is a boundary between
          land cover instances.
        """
        super(SemanticDataset, self).__init__()
        self.root = root
        self.df = dataframe
        self.raw_chip_size = raw_chip_size
        self.transform = transform
        self.target_transform = target_transform
        self.path_cols = [col for col in dataframe.columns if '_PATH' in col]
        self.layer_types = [col.split('_PATH')[0].lower() for col in
                            self.path_cols]
        self.boundary_class = boundary_class

        if use_layers is None:
            self.use_layers = {layer_type: {'use': False, 'col': path_col} for
                               layer_type, path_col in
                               zip(self.layer_types, self.path_cols)}
            self.use_layers['naip']['use'] = True
        else:
            self.use_layers = {key: {'use': value} for
                               key, value in use_layers.items()}
            for layer_type in self.use_layers:
                if (layer_type.upper() + '_PATH') not in self.path_cols:
                    raise ValueError(f'Unrecognized layer type: {layer_type}')
                else:
                    self.use_layers[layer_type]['col'] = layer_type.upper() + \
                                                         '_PATH'

    def __getitem__(self, index):
        """Fetch a sample from the dataset.

        Parameters
        ----------
        index : int
          index of the sample in the dataframe to retrieve data for

        Returns
        -------
        (input, target, nolabel) : tuple
          input image as a FloatTensor; semantic segmentation target as a
          LongTensor; nolabel as a BoolTensor indicating areas that do not have
          a land cover label assigned (either because the areas was unmapped or
          because the annotator did not assign a land cover type).
        """
        window = None
        inputs = []
        for layer_type in self.use_layers:
            if self.use_layers[layer_type]['use']:
                col = self.use_layers[layer_type]['col']
                path = os.path.join(self.root, self.df.loc[index, col])
                with rasterio.open(path) as src:
                    if window is None:
                        height, width = src.shape
                        col_off = \
                            np.random.randint(0, width - self.raw_chip_size)
                        row_off = \
                            np.random.randint(0, height - self.raw_chip_size)
                        window = windows.Window(col_off, row_off,
                                                self.raw_chip_size,
                                                self.raw_chip_size)
                    img = src.read(window=window)
                    inputs.append(img)

        input = np.vstack(inputs)
        input = torch.FloatTensor(input)

        sem_path = os.path.join(self.root, self.df.loc[index, 'SEMANTIC_PATH'])
        with rasterio.open(sem_path) as src:
            sem = src.read(window=window)

        sem = torch.LongTensor(sem)
        if self.boundary_class:
            bnd_path = os.path.join(self.root,
                                    self.df.loc[index, 'BOUNDARY_PATH'])
            with rasterio.open(bnd_path) as src:
                bnd = src.read(1, window=window)
            sem[:, bnd == 1] = 6
        # 0 means no cover type assigned, 255 means area wasn't mapped
        nolabel = torch.BoolTensor(sem == 0) + torch.BoolTensor(sem == 255)
<<<<<<< HEAD
        target = sem - 1  # change to zero for first semantic label
=======
        sem[nolabel] = 0  # set all nodata values to 255

        target = sem
>>>>>>> 5aa079fe

        if self.transform:
            input = self.transform(input)
        if self.target_transform:
            target = self.target_transform(target)
            nolabel = self.target_transform(nolabel)

        return input, target, nolabel

    def __len__(self):
        return len(self.df)


class SemanticAndWatershedDataset(SemanticDataset):
    def __init__(self, root, dataframe, raw_chip_size, num_classes=5,
                 transform=None, target_transform=None,
                 use_layers=None, boundary_class=False,
                 clip_watershed=-100):
        """Initialize a Dataset for semantic segmentation and watershed energy
        modeling. Semantic layer includes land cover types plus an optional
        cover type for boundaries between land cover objects/instances. The
        watershed energy layer indicates the distance of a pixel from the
        nearest boundary.

        Parameters
        ----------
        root : str
          path to root of data
        dataframe : Pandas DataFrame
          dataframe containing attributes of samples to load
        raw_chip_size : int
          height and width of area to read from each input and target layer
        transform, target_transform : callable, optional
          a function/transform that takes in the input or target and returns
          a transformed version.
        use_layers : dict, optional
          key, value pairs where each key is a type of input layer and value
          is whether or not to include this layer in the stack of input layers;
          each layer requested must have a {layer}_PATH column in the
          dataframe. If use_layers is not provided, by default only NAIP 4-band
          imagery will be loaded.
        boundary_class : bool, optional
          if True, an additional semantic class will be added to the semantic
          target which indicates whether or not a pixel is a boundary between
          land cover instances.
        clip_watershed : numeric, optional
          value to clip watershed energy target to. Watershed energy indicates
          -1 times the distance to the nearest boundary. The default value of
          -100 means that all pixels further than 100 meters will be treated as
          if they were only 100 meters away.
        """
        super(SemanticDataset, self).__init__()
        self.root = root
        self.df = dataframe
        self.raw_chip_size = raw_chip_size
        self.transform = transform
        self.target_transform = target_transform
        self.path_cols = [col for col in dataframe.columns if '_PATH' in col]
        self.layer_types = [col.split('_PATH')[0].lower() for col in
                            self.path_cols]
        self.boundary_class = boundary_class
        self.clip_watershed = clip_watershed
        self.num_classes = num_classes

        if use_layers is None:
            self.use_layers = {layer_type: {'use': False, 'col': path_col} for
                               layer_type, path_col in
                               zip(self.layer_types, self.path_cols)}
            self.use_layers['naip']['use'] = True
        else:
            self.use_layers = {key: {'use': value} for
                               key, value in use_layers.items()}
            for layer_type in self.use_layers:
                if (layer_type.upper() + '_PATH') not in self.path_cols:
                    raise ValueError(f'Unrecognized layer type: {layer_type}')
                else:
                    self.use_layers[layer_type]['col'] = layer_type.upper() + \
                                                         '_PATH'

    def __getitem__(self, index):
        """Fetch a sample from the dataset.

        Parameters
        ----------
        index : int
          index of the sample in the dataframe to retrieve data for

        Returns
        -------
        (input, sem, watershed, nolabel, nodata) : tuple
          input image as a FloatTensor; semantic segmentation target as a
          LongTensor; watershed energy target as a LongTensor, nolabel as a
          BoolTensor indicating areas that have been delineated but did not
          have a cover type assigned; and nodata as a BoolTensor indicating
          areas that have not been mapped at all.
        """
        window = None
        inputs = []
        for layer_type in self.use_layers:
            if self.use_layers[layer_type]['use']:
                col = self.use_layers[layer_type]['col']
                path = os.path.join(self.root, self.df.loc[index, col])
                with rasterio.open(path) as src:
                    if window is None:
                        height, width = src.shape
                        col_off = \
                            np.random.randint(0, width - self.raw_chip_size)
                        row_off = \
                            np.random.randint(0, height - self.raw_chip_size)
                        window = windows.Window(col_off, row_off,
                                                self.raw_chip_size,
                                                self.raw_chip_size)
                    img = src.read(window=window)
                    inputs.append(img)

        input = np.vstack(inputs)
        input = torch.FloatTensor(input)

        sem_path = os.path.join(self.root, self.df.loc[index, 'SEMANTIC_PATH'])
        with rasterio.open(sem_path) as src:
            sem = src.read(window=window)

        sem = torch.LongTensor(sem)
        if self.boundary_class:
            bnd_path = os.path.join(self.root,
                                    self.df.loc[index, 'BOUNDARY_PATH'])
            with rasterio.open(bnd_path) as src:
                bnd = src.read(1, window=window)
            sem[:, bnd == 1] = 6
        # 0 means no cover type assigned, 255 means area wasn't mapped
        nolabel = torch.BoolTensor(sem == 0) + torch.BoolTensor(sem == 255)
<<<<<<< HEAD
        target = sem - 1  # change to zero for first semantic label
=======
        nodata = torch.BoolTensor(sem == 255)
        sem[nolabel] = 255  # set all nodata values to 255

        watershed_path = os.path.join(self.root,
                                      self.df.loc[index, 'WATERSHED_PATH'])
        with rasterio.open(watershed_path) as src:
            watershed = np.expand_dims(src.read(1, window=window), 0)
            if self.clip_watershed is not None:
                watershed = watershed.clip(self.clip_watershed,0)
        watershed = torch.LongTensor(watershed)

>>>>>>> 5aa079fe

        if self.transform:
            input = self.transform(input)
        if self.target_transform:
            sem = self.target_transform(sem)
            watershed = self.target_transform(watershed)
            nolabel = self.target_transform(nolabel)
            nodata = self.target_transform(nodata)

<<<<<<< HEAD
        return input, target, nolabel
=======
        return input, (sem, watershed), (nolabel, nodata)

    def __len__(self):
        return len(self.df)
>>>>>>> 5aa079fe
<|MERGE_RESOLUTION|>--- conflicted
+++ resolved
@@ -111,13 +111,9 @@
             sem[:, bnd == 1] = 6
         # 0 means no cover type assigned, 255 means area wasn't mapped
         nolabel = torch.BoolTensor(sem == 0) + torch.BoolTensor(sem == 255)
-<<<<<<< HEAD
-        target = sem - 1  # change to zero for first semantic label
-=======
         sem[nolabel] = 0  # set all nodata values to 255
 
         target = sem
->>>>>>> 5aa079fe
 
         if self.transform:
             input = self.transform(input)
@@ -249,9 +245,6 @@
             sem[:, bnd == 1] = 6
         # 0 means no cover type assigned, 255 means area wasn't mapped
         nolabel = torch.BoolTensor(sem == 0) + torch.BoolTensor(sem == 255)
-<<<<<<< HEAD
-        target = sem - 1  # change to zero for first semantic label
-=======
         nodata = torch.BoolTensor(sem == 255)
         sem[nolabel] = 255  # set all nodata values to 255
 
@@ -263,7 +256,6 @@
                 watershed = watershed.clip(self.clip_watershed,0)
         watershed = torch.LongTensor(watershed)
 
->>>>>>> 5aa079fe
 
         if self.transform:
             input = self.transform(input)
@@ -273,11 +265,7 @@
             nolabel = self.target_transform(nolabel)
             nodata = self.target_transform(nodata)
 
-<<<<<<< HEAD
-        return input, target, nolabel
-=======
         return input, (sem, watershed), (nolabel, nodata)
 
     def __len__(self):
-        return len(self.df)
->>>>>>> 5aa079fe
+        return len(self.df)